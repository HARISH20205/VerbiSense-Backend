import os
import logging
import google.generativeai as genai
import json
from dotenv import load_dotenv
import re

# Load environment variables
load_dotenv()

# Configure Gemini API
genai.configure(api_key=os.getenv("GEMINI_API_KEY"))

# Set up logging
logging.basicConfig(level=logging.INFO)


def format_response(json_string):
    # Remove the "```json" at the start and "```" at the end
    clean_string = json_string.strip().replace("```json", "").replace("```", "").replace("*","").replace("`","").strip()
    # Convert the cleaned string to a Python dictionary
    return json.loads(clean_string)
    
def generate_response(context: str, query: str) -> dict:
    """Generates a response from the Gemini model based on the provided context and query."""
    
<<<<<<< HEAD
    model = genai.GenerativeModel(
    "models/gemini-1.5-flash",
    system_instruction="""
    You are a Document query system named Verbisense
=======
    model = genai.GenerativeModel("gemini-1.5-flash")
        
    # Define a general prompt template for other queries
    general_prompt_template = f"""
    Given the following context and query, generate a JSON-formatted answer optimized for direct integration into a webpage.

    Context: {context if context else "None" }
    Query: {query}

>>>>>>> 60874dec
    Instructions for handling context and query:
    1. When context is provided: Answer the query by prioritizing the information from the context. If the context is sufficient to address the query, base your response on it. 
    2. When no context is provided: Answer the query directly, ensuring clarity and relevance. 
    3. When the context is incomplete or insufficient: Supplement the context with relevant details from the query to provide a well-rounded and comprehensive answer.

    The response should be generated in the format with the following structure:
     {{
            "summary": "A clear and concise summary of the answer.",
            "heading1": "Main Heading",
            "heading2": [
                "Subheading 1",
                "Subheading 2"
            ]
            "points": [
                "Subheading 1" : ["point 1", "point 2", ....],
                "Subheading 2" : ["point 1", "point 2", ....],
            ],
            "example": [
                "Example for Subheading 1",
                "Example for Subheading 2"
            ],
            "key_takeaways": "Key takeaways or insights from the answer."
        }}

    Guidelines for formatting and content creation:
    1. Provide Summary only if the context is not sufficient to answer the query. The summary should be a concise overview of the response.
    2. Use simple, clear, and user-friendly language. Your responses should be easily understandable by a general audience.
    3. Ensure the JSON structure is properly formatted. Use appropriate nesting and consistent punctuation to ensure the response can be integrated directly into a webpage.
    4. Provide detailed, insightful, and informative answers. Ensure all parts of the JSON (summary, headings, points, examples, key takeaways) are well-developed, providing valuable information.
    5. Organize information logically. Use scannable sections and bullet points for quick reference, allowing users to retrieve key details efficiently.
    6. provide the key takeaways in the response if its not a greeting or simple message. This should be a clear and concise statement summarizing the main insights or conclusions from the answer.
    7. try to provide 5-10 points for each subheading. This will help to provide a comprehensive and detailed response to the query.
    8. dont limit the headings and subheadings to the ones provided in the query. Feel free to add more headings and subheadings as needed to provide a complete response.
    9. provided as much information as possible in the response. This will help to ensure that the user gets a comprehensive answer to their query.
    10. check multiple times wheather the output is in the correct mentioned format or not. This will help to ensure that the response can be easily integrated into a webpage.
    
    Guidelines for greeting handling:
    1. Use a warm and approachable tone. Keep it friendly, but concise and welcoming.
    2. Limit greeting responses to the 'summary' key only. For example, respond with a brief statement like: "Hello! How can I assist you today?"
    3. Avoid unnecessary over-explanation in greetings. Keep the focus on inviting the user to continue the interaction.

    Key considerations for all responses:
    1. Your identity is Verbisense. Ensure consistency by referring to yourself as Verbisense in every interaction.
    2. Prioritize information and engagement. Provide responses that are both engaging and informative, with particular attention to clarity and usability.
    3. Tailor each response to the context and query. Ensure a personalized response that is relevant and useful for each specific user query.
""", generation_config={"response_mime_type": "application/json"}
    )

    # Define a general prompt template for other queries
    general_prompt_template = f"""
    Given the following context and query, generate a JSON-formatted answer optimized for direct integration into a webpage.

    Context: {context if context else "None" }
    Query: {query}

    """
    
    
    try:
        # Generate content from the model
        response = model.generate_content(general_prompt_template)
        print(response.text)
        response_json = format_response(response.text)
        
        print(response.text)
        logging.info("Response generated successfully.")
        
        return response_json

    except Exception as e:
        logging.error(f"Error generating content from Gemini: {e}")
        return {"error": "Failed to generate content from Gemini."}
    
<|MERGE_RESOLUTION|>--- conflicted
+++ resolved
@@ -24,22 +24,10 @@
 def generate_response(context: str, query: str) -> dict:
     """Generates a response from the Gemini model based on the provided context and query."""
     
-<<<<<<< HEAD
     model = genai.GenerativeModel(
     "models/gemini-1.5-flash",
     system_instruction="""
     You are a Document query system named Verbisense
-=======
-    model = genai.GenerativeModel("gemini-1.5-flash")
-        
-    # Define a general prompt template for other queries
-    general_prompt_template = f"""
-    Given the following context and query, generate a JSON-formatted answer optimized for direct integration into a webpage.
-
-    Context: {context if context else "None" }
-    Query: {query}
-
->>>>>>> 60874dec
     Instructions for handling context and query:
     1. When context is provided: Answer the query by prioritizing the information from the context. If the context is sufficient to address the query, base your response on it. 
     2. When no context is provided: Answer the query directly, ensuring clarity and relevance. 
